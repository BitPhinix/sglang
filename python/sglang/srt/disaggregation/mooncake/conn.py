--- conflicted
+++ resolved
@@ -479,7 +479,6 @@
             logger.error(f"Error fetching prefill info from bootstrap: {e}")
             return None
 
-<<<<<<< HEAD
     def _get_prefill_dp_size_from_server(self) -> int:
         """Fetch the prefill parallel info from the bootstrap server."""
         try:
@@ -499,12 +498,6 @@
             logger.error(f"Error fetching prefill parallel info from bootstrap: {e}")
             return None
 
-    @cache
-    def _connect(self, endpoint: str):
-        socket = zmq.Context().socket(zmq.PUSH)
-        socket.connect(endpoint)
-        return socket
-=======
     @classmethod
     def _connect(cls, endpoint: str):
         with cls._global_lock:
@@ -514,7 +507,6 @@
                 cls._socket_cache[endpoint] = sock
                 cls._socket_locks[endpoint] = threading.Lock()
             return cls._socket_cache[endpoint], cls._socket_locks[endpoint]
->>>>>>> a34400c0
 
     def init(self, kv_indices: npt.NDArray[np.int64], aux_index: Optional[int] = None):
         self.prefill_server_url = (
