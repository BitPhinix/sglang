--- conflicted
+++ resolved
@@ -227,10 +227,8 @@
 
 @asynccontextmanager
 async def lifespan(fast_api_app: FastAPI):
-<<<<<<< HEAD
     server_args = getattr(fast_api_app, "server_args", None)
     if server_args is not None:
-
         # Initialize OpenAI serving handlers
         fast_api_app.state.openai_serving_completion = OpenAIServingCompletion(
             _global_state.tokenizer_manager, _global_state.template_manager
@@ -250,7 +248,9 @@
 
         if server_args.warmups is not None:
             await execute_warmups(
-                server_args.warmups.split(","), _global_state.tokenizer_manager
+                server_args.disaggregation_mode,
+                server_args.warmups.split(","),
+                _global_state.tokenizer_manager,
             )
             logger.info("Warmup ended")
 
@@ -305,31 +305,6 @@
                 model_path=server_args.model_path,
                 chat_template=server_args.chat_template,
                 completion_template=server_args.completion_template,
-=======
-    # Initialize OpenAI serving handlers
-    fast_api_app.state.openai_serving_completion = OpenAIServingCompletion(
-        _global_state.tokenizer_manager, _global_state.template_manager
-    )
-    fast_api_app.state.openai_serving_chat = OpenAIServingChat(
-        _global_state.tokenizer_manager, _global_state.template_manager
-    )
-    fast_api_app.state.openai_serving_embedding = OpenAIServingEmbedding(
-        _global_state.tokenizer_manager, _global_state.template_manager
-    )
-    fast_api_app.state.openai_serving_score = OpenAIServingScore(
-        _global_state.tokenizer_manager
-    )
-    fast_api_app.state.openai_serving_rerank = OpenAIServingRerank(
-        _global_state.tokenizer_manager
-    )
-
-    server_args: ServerArgs = fast_api_app.server_args
-    if server_args.warmups is not None:
-        await execute_warmups(
-            server_args.disaggregation_mode,
-            server_args.warmups.split(","),
-            _global_state.tokenizer_manager,
->>>>>>> f18a8fdd
         )
 
         tokenizer_manager.max_req_input_len = scheduler_info["max_req_input_len"]
@@ -363,7 +338,9 @@
         if server_args.warmups is not None:
             logger.info("Warmup started")
             await execute_warmups(
-                server_args.warmups.split(","), _global_state.tokenizer_manager
+                server_args.disaggregation_mode,
+                server_args.warmups.split(","),
+                _global_state.tokenizer_manager,
             )
             logger.info("Warmup ended")
         # wait for detokenizer manager to register zmq
@@ -1164,7 +1141,7 @@
             f"scheduler_info_{os.getpid()}"
         )
 
-<<<<<<< HEAD
+
         port_args_shm.close()
         server_args_shm.close()
         scheduler_info_shm.close()
@@ -1172,28 +1149,14 @@
         # template_manager_shm.close()
     else:
         warmup_thread = threading.Thread(
-=======
-    image_token_text = None
-    if (
-        tokenizer_manager.image_token_id is not None
-        and not server_args.skip_tokenizer_init
-    ):
-        image_token_text = tokenizer_manager.tokenizer.decode(
-            [tokenizer_manager.image_token_id]
-        )
-
-    # Send a warmup request - we will create the thread launch it
-    # in the lifespan after all other warmups have fired.
-    warmup_thread = threading.Thread(
->>>>>>> f18a8fdd
-        target=_wait_and_warmup,
-        args=(
-            server_args,
-            pipe_finish_writer,
-            image_token_text,
-            launch_callback,
-        ),
-    )
+            target=_wait_and_warmup,
+            args=(
+                server_args,
+                pipe_finish_writer,
+                image_token_text,
+                launch_callback,
+            ),
+        )
         app.warmup_thread = warmup_thread
 
     # Add api key authorization
