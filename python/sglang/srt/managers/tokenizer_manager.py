# Copyright 2023-2024 SGLang Team
# Licensed under the Apache License, Version 2.0 (the "License");
# you may not use this file except in compliance with the License.
# You may obtain a copy of the License at
#
#     http://www.apache.org/licenses/LICENSE-2.0
#
# Unless required by applicable law or agreed to in writing, software
# distributed under the License is distributed on an "AS IS" BASIS,
# WITHOUT WARRANTIES OR CONDITIONS OF ANY KIND, either express or implied.
# See the License for the specific language governing permissions and
# limitations under the License.
# ==============================================================================
"""TokenizerManager is a process that tokenizes the text."""

import asyncio
import copy
import dataclasses
import logging
import math
import os
import pickle
import signal
import sys
import threading
import time
import uuid
from collections import deque
from datetime import datetime
from http import HTTPStatus
from typing import (
    Any,
    Awaitable,
    Deque,
    Dict,
    Generic,
    List,
    Optional,
    Tuple,
    TypeVar,
    Union,
)

import fastapi
import uvloop
import zmq
import zmq.asyncio
from fastapi import BackgroundTasks

from sglang.srt.aio_rwlock import RWLock
from sglang.srt.configs.model_config import ModelConfig
from sglang.srt.disaggregation.utils import (
    DisaggregationMode,
    KVClassType,
    TransferBackend,
    get_kv_class,
)
from sglang.srt.hf_transformers_utils import get_processor, get_tokenizer
from sglang.srt.managers import expert_distribution
from sglang.srt.managers.eplb_manager import EPLBManager
from sglang.srt.managers.expert_location import ExpertLocationMetadata
from sglang.srt.managers.io_struct import (
    AbortReq,
    BatchEmbeddingOut,
    BatchMultimodalOut,
    BatchStrOut,
    BatchTokenIDOut,
    BlockReqInput,
    BlockReqType,
    CloseSessionReqInput,
    ConfigureLoggingReq,
    EmbeddingReqInput,
    EplbRebalanceReqInput,
    ExpertDistributionReq,
    ExpertDistributionReqOutput,
    FlushCacheReqInput,
    FlushCacheReqOutput,
    GenerateReqInput,
    GetInternalStateReq,
    GetInternalStateReqOutput,
    GetWeightsByNameReqInput,
    GetWeightsByNameReqOutput,
    HealthCheckOutput,
    InitWeightsUpdateGroupReqInput,
    InitWeightsUpdateGroupReqOutput,
    OpenSessionReqInput,
    OpenSessionReqOutput,
    ProfileReq,
    ProfileReqOutput,
    ProfileReqType,
    ReleaseMemoryOccupationReqInput,
    ReleaseMemoryOccupationReqOutput,
    ResumeMemoryOccupationReqInput,
    ResumeMemoryOccupationReqOutput,
    SessionParams,
    TokenizedEmbeddingReqInput,
    TokenizedGenerateReqInput,
    UpdateExpertLocationReqInput,
    UpdateExpertLocationReqOutput,
    UpdateWeightFromDiskReqInput,
    UpdateWeightFromDiskReqOutput,
    UpdateWeightsFromDistributedReqInput,
    UpdateWeightsFromDistributedReqOutput,
    UpdateWeightsFromTensorReqInput,
    UpdateWeightsFromTensorReqOutput,
)
from sglang.srt.managers.multimodal_processor import (
    get_dummy_processor,
    get_mm_processor,
    import_processors,
)
from sglang.srt.metrics.collector import TokenizerMetricsCollector
from sglang.srt.sampling.sampling_params import SamplingParams
from sglang.srt.server_args import PortArgs, ServerArgs
from sglang.srt.utils import (
    dataclass_to_string_truncated,
    enable_colocated_batch_gen,
    get_bool_env_var,
    get_zmq_socket,
    kill_process_tree,
)
from sglang.utils import TypeBasedDispatcher, get_exception_traceback

asyncio.set_event_loop_policy(uvloop.EventLoopPolicy())

logger = logging.getLogger(__name__)


@dataclasses.dataclass
class ReqState:
    """Store the state a request."""

    out_list: List
    finished: bool
    event: asyncio.Event
    obj: Any

    # For metrics
    created_time: float
    finished_time: float = 0.0
    first_token_time: float = 0.0
    last_time: float = 0.0
    last_completion_tokens: int = 1

    # For streaming output
    last_output_offset: int = 0


class TokenizerManager:
    """TokenizerManager is a process that tokenizes the text."""

    def __init__(
        self,
        server_args: ServerArgs,
        port_args: PortArgs,
        expert_location_metadata: Optional[ExpertLocationMetadata],
        eplb_manager: Optional[EPLBManager],
    ):
        # Parse args
        self.server_args = server_args
        self.enable_metrics = server_args.enable_metrics
        self.log_requests = server_args.log_requests
        self.log_requests_level = server_args.log_requests_level

        # Init inter-process communication
        context = zmq.asyncio.Context(2)
        self.recv_from_detokenizer = get_zmq_socket(
            context, zmq.PULL, port_args.tokenizer_ipc_name, True
        )
        self.send_to_scheduler = get_zmq_socket(
            context, zmq.PUSH, port_args.scheduler_input_ipc_name, True
        )

        # Read model args
        self.model_path = server_args.model_path
        self.served_model_name = server_args.served_model_name
<<<<<<< HEAD
        self.model_config = ModelConfig.from_server_args(server_args)
=======
        self.model_config = ModelConfig(
            server_args.model_path,
            trust_remote_code=server_args.trust_remote_code,
            revision=server_args.revision,
            context_length=server_args.context_length,
            model_override_args=server_args.json_model_override_args,
            is_embedding=server_args.is_embedding,
            enable_multimodal=server_args.enable_multimodal,
            dtype=server_args.dtype,
            quantization=server_args.quantization,
        )
>>>>>>> a0fc5bc1

        self.is_generation = self.model_config.is_generation
        self.is_image_gen = self.model_config.is_image_gen
        self.context_len = self.model_config.context_len
        self.image_token_id = self.model_config.image_token_id

        if self.model_config.is_multimodal:
            import_processors()
            _processor = get_processor(
                server_args.tokenizer_path,
                tokenizer_mode=server_args.tokenizer_mode,
                trust_remote_code=server_args.trust_remote_code,
                revision=server_args.revision,
                use_fast=not server_args.disable_fast_image_processor,
            )

            # We want to parallelize the image pre-processing so we create an executor for it
            # We create mm_processor for any skip_tokenizer_init to make sure we still encode
            # images even with skip_tokenizer_init=False.
            self.mm_processor = get_mm_processor(
                self.model_config.hf_config, server_args, _processor
            )

            if server_args.skip_tokenizer_init:
                self.tokenizer = self.processor = None
            else:
                self.processor = _processor
                self.tokenizer = self.processor.tokenizer
                os.environ["TOKENIZERS_PARALLELISM"] = "false"
        else:
            self.mm_processor = get_dummy_processor()

            if server_args.skip_tokenizer_init:
                self.tokenizer = self.processor = None
            else:
                self.tokenizer = get_tokenizer(
                    server_args.tokenizer_path,
                    tokenizer_mode=server_args.tokenizer_mode,
                    trust_remote_code=server_args.trust_remote_code,
                    revision=server_args.revision,
                )

        self.eplb_manager = eplb_manager
        if eplb_manager is not None:
            eplb_manager.bind(self)

        # Store states
        self.no_create_loop = False
        self.rid_to_state: Dict[str, ReqState] = {}
        self.gracefully_exit = False
        self.last_receive_tstamp = 0
        self.dump_requests_folder = ""  # By default do not dump
        self.dump_requests_threshold = 1000
        self.dump_request_list: List[Tuple] = []
        self.log_request_metadata = self.get_log_request_metadata()

        # The event to notify the weight sync is finished.
        self.model_update_lock = RWLock()
        self.model_update_result: Optional[Awaitable[UpdateWeightFromDiskReqOutput]] = (
            None
        )
        self.asyncio_tasks = set()

        # For session info
        self.session_futures = {}  # session_id -> asyncio event

        # Set after scheduler is initialized
        self.max_req_input_len = None
        self.expert_location_metadata = expert_location_metadata

        # Metrics
        if self.enable_metrics:
            self.metrics_collector = TokenizerMetricsCollector(
                labels={
                    "model_name": self.server_args.served_model_name,
                    # TODO: Add lora name/path in the future,
                },
            )

        # Communicators
        self.init_weights_update_group_communicator = _Communicator(
            self.send_to_scheduler, server_args.dp_size
        )
        self.update_weights_from_distributed_communicator = _Communicator(
            self.send_to_scheduler, server_args.dp_size
        )
        self.update_weights_from_tensor_communicator = _Communicator(
            self.send_to_scheduler, server_args.dp_size
        )
        self.get_weights_by_name_communicator = _Communicator(
            self.send_to_scheduler, server_args.dp_size
        )
        self.release_memory_occupation_communicator = _Communicator(
            self.send_to_scheduler, server_args.dp_size
        )
        self.resume_memory_occupation_communicator = _Communicator(
            self.send_to_scheduler, server_args.dp_size
        )
        self.flush_cache_communicator = _Communicator(
            self.send_to_scheduler, server_args.dp_size
        )
        self.start_profile_communicator = _Communicator(
            self.send_to_scheduler, server_args.dp_size
        )
        self.get_internal_state_communicator = _Communicator(
            self.send_to_scheduler, server_args.dp_size
        )
        self.expert_distribution_communicator = _Communicator(
            self.send_to_scheduler, server_args.dp_size
        )
        self.update_expert_location_communicator = _Communicator(
            self.send_to_scheduler, server_args.dp_size
        )

        self._result_dispatcher = TypeBasedDispatcher(
            [
                (
                    (
                        BatchStrOut,
                        BatchEmbeddingOut,
                        BatchTokenIDOut,
                        BatchMultimodalOut,
                    ),
                    self._handle_batch_output,
                ),
                (OpenSessionReqOutput, self._handle_open_session_req_output),
                (
                    UpdateWeightFromDiskReqOutput,
                    self._handle_update_weights_from_disk_req_output,
                ),
                (
                    InitWeightsUpdateGroupReqOutput,
                    self.init_weights_update_group_communicator.handle_recv,
                ),
                (
                    UpdateWeightsFromDistributedReqOutput,
                    self.update_weights_from_distributed_communicator.handle_recv,
                ),
                (
                    UpdateWeightsFromTensorReqOutput,
                    self.update_weights_from_tensor_communicator.handle_recv,
                ),
                (
                    GetWeightsByNameReqOutput,
                    self.get_weights_by_name_communicator.handle_recv,
                ),
                (
                    ReleaseMemoryOccupationReqOutput,
                    self.release_memory_occupation_communicator.handle_recv,
                ),
                (
                    ResumeMemoryOccupationReqOutput,
                    self.resume_memory_occupation_communicator.handle_recv,
                ),
                (
                    FlushCacheReqOutput,
                    self.flush_cache_communicator.handle_recv,
                ),
                (
                    ProfileReqOutput,
                    self.start_profile_communicator.handle_recv,
                ),
                (
                    GetInternalStateReqOutput,
                    self.get_internal_state_communicator.handle_recv,
                ),
                (
                    ExpertDistributionReqOutput,
                    self.expert_distribution_communicator.handle_recv,
                ),
                (
                    UpdateExpertLocationReqOutput,
                    self.update_expert_location_communicator.handle_recv,
                ),
                (HealthCheckOutput, lambda x: None),
            ]
        )

        self.disaggregation_mode = DisaggregationMode(
            self.server_args.disaggregation_mode
        )
        self.transfer_backend = TransferBackend(
            self.server_args.disaggregation_transfer_backend
        )
        # for disaggregtion, start kv boostrap server on prefill
        if self.disaggregation_mode == DisaggregationMode.PREFILL:
            # only start bootstrap server on prefill tm
            kv_bootstrap_server_class = get_kv_class(
                self.transfer_backend, KVClassType.BOOTSTRAP_SERVER
            )
            self.bootstrap_server = kv_bootstrap_server_class(
                self.server_args.disaggregation_bootstrap_port
            )

    async def generate_request(
        self,
        obj: Union[GenerateReqInput, EmbeddingReqInput],
        request: Optional[fastapi.Request] = None,
    ):
        created_time = time.time()

        self.auto_create_handle_loop()

        if isinstance(obj, EmbeddingReqInput) and self.is_generation:
            raise ValueError(
                "This model does not appear to be an embedding model by default. "
                "Please add `--is-embedding` when launching the server or try another model."
            )

        obj.normalize_batch_and_arguments()

        if self.log_requests:
            max_length, skip_names, _ = self.log_request_metadata
            logger.info(
                f"Receive: obj={dataclass_to_string_truncated(obj, max_length, skip_names=skip_names)}"
            )

        async with self.model_update_lock.reader_lock:
            is_single = obj.is_single
            if is_single:
                tokenized_obj = await self._tokenize_one_request(obj)
                self._send_one_request(obj, tokenized_obj, created_time)
                async for response in self._wait_one_response(obj, request):
                    yield response
            else:
                async for response in self._handle_batch_request(
                    obj, request, created_time
                ):
                    yield response

    async def _tokenize_one_request(
        self,
        obj: Union[GenerateReqInput, EmbeddingReqInput],
    ):
        """Tokenize one request."""
        # Tokenize
        input_embeds = None
        input_text = obj.text
        if obj.input_embeds is not None:
            if not self.server_args.disable_radix_cache:
                raise ValueError(
                    "input_embeds is provided while disable_radix_cache is False. "
                    "Please add `--disable-radix-cache` when you launch the server "
                    "if you want to use input_embeds as inputs."
                )
            input_embeds = obj.input_embeds
            input_ids = obj.input_ids
        elif obj.input_ids is not None:
            input_ids = obj.input_ids
        else:
            if self.tokenizer is None:
                raise ValueError(
                    "The engine initialized with skip_tokenizer_init=True cannot "
                    "accept text prompts. Please provide input_ids or re-initialize "
                    "the engine with skip_tokenizer_init=False."
                )
            input_ids = self.tokenizer.encode(input_text)

        image_inputs: Dict = await self.mm_processor.process_mm_data_async(
            obj.image_data, input_text or input_ids, obj, self.max_req_input_len
        )
        if image_inputs and "input_ids" in image_inputs:
            input_ids = image_inputs["input_ids"]
        if self.is_generation:
            return_logprob = obj.return_logprob
            logprob_start_len = obj.logprob_start_len
            top_logprobs_num = obj.top_logprobs_num
            token_ids_logprob = obj.token_ids_logprob
            session_params = (
                SessionParams(**obj.session_params) if obj.session_params else None
            )

        input_token_num = len(input_ids) if input_ids is not None else 0
        if input_token_num >= self.context_len:
            raise ValueError(
                f"The input ({input_token_num} tokens) is longer than the "
                f"model's context length ({self.context_len} tokens)."
            )

        if (
            obj.sampling_params.get("max_new_tokens") is not None
            and obj.sampling_params.get("max_new_tokens") + input_token_num
            >= self.context_len
        ):
            raise ValueError(
                f"Requested token count exceeds the model's maximum context length "
                f"of {self.context_len} tokens. You requested a total of "
                f"{obj.sampling_params.get('max_new_tokens') + input_token_num} "
                f"tokens: {input_token_num} tokens from the input messages and "
                f"{obj.sampling_params.get('max_new_tokens')} tokens for the "
                f"completion. Please reduce the number of tokens in the input "
                f"messages or the completion to fit within the limit."
            )

        # Parse sampling parameters
        sampling_params = SamplingParams(**obj.sampling_params)
        sampling_params.normalize(self.tokenizer)
        sampling_params.verify()

        # Build return object
        if isinstance(obj, GenerateReqInput):
            tokenized_obj = TokenizedGenerateReqInput(
                obj.rid,
                input_text,
                input_ids,
                image_inputs,
                sampling_params,
                return_logprob,
                logprob_start_len,
                top_logprobs_num,
                token_ids_logprob,
                obj.stream,
                bootstrap_host=obj.bootstrap_host,
                bootstrap_room=obj.bootstrap_room,
                lora_path=obj.lora_path,
                input_embeds=input_embeds,
                session_params=session_params,
                custom_logit_processor=obj.custom_logit_processor,
                return_hidden_states=obj.return_hidden_states,
            )
        elif isinstance(obj, EmbeddingReqInput):
            tokenized_obj = TokenizedEmbeddingReqInput(
                obj.rid,
                input_text,
                input_ids,
                image_inputs,
                sampling_params,
            )

        return tokenized_obj

    def _send_one_request(
        self,
        obj: Union[GenerateReqInput, EmbeddingReqInput],
        tokenized_obj: Union[TokenizedGenerateReqInput, TokenizedEmbeddingReqInput],
        created_time: Optional[float] = None,
    ):
        state = ReqState([], False, asyncio.Event(), obj, created_time=created_time)
        self.rid_to_state[obj.rid] = state
        self.send_to_scheduler.send_pyobj(tokenized_obj)

    def _send_block_request(self, type: BlockReqType):
        self.send_to_scheduler.send_pyobj(BlockReqInput(type))

    async def _wait_one_response(
        self,
        obj: Union[GenerateReqInput, EmbeddingReqInput],
        request: Optional[fastapi.Request] = None,
    ):
        """Wait for the response of one request."""
        state = self.rid_to_state[obj.rid]

        while True:
            try:
                await asyncio.wait_for(state.event.wait(), timeout=4)
            except asyncio.TimeoutError:
                if request is not None and await request.is_disconnected():
                    self.abort_request(obj.rid)
                    raise ValueError(
                        "Request is disconnected from the client side. "
                        f"Abort request {obj.rid}"
                    )
                continue

            out = state.out_list[-1]

            state.out_list = []
            if state.finished:
                if self.log_requests:
                    max_length, skip_names, out_skip_names = self.log_request_metadata
                    if self.model_config.is_multimodal_gen:
                        msg = f"Finish: obj={dataclass_to_string_truncated(obj, max_length, skip_names=skip_names)}"
                    else:
                        msg = f"Finish: obj={dataclass_to_string_truncated(obj, max_length, skip_names=skip_names)}, out={dataclass_to_string_truncated(out, max_length, skip_names=out_skip_names)}"
                    logger.info(msg)
                del self.rid_to_state[obj.rid]

                # Check if this was an abort/error created by scheduler
                if isinstance(out["meta_info"].get("finish_reason"), dict):
                    finish_reason = out["meta_info"]["finish_reason"]
                    if (
                        finish_reason.get("type") == "abort"
                        and finish_reason.get("status_code") == HTTPStatus.BAD_REQUEST
                    ):
                        raise ValueError(finish_reason["message"])

                yield out
                break

            state.event.clear()

            if obj.stream:
                yield out
            else:
                if request is not None and await request.is_disconnected():
                    self.abort_request(obj.rid)
                    raise ValueError(
                        "Request is disconnected from the client side. "
                        f"Abort request {obj.rid}"
                    )

    async def _handle_batch_request(
        self,
        obj: Union[GenerateReqInput, EmbeddingReqInput],
        request: Optional[fastapi.Request] = None,
        created_time: Optional[float] = None,
    ):
        batch_size = obj.batch_size

        generators = []
        rids = []
        if getattr(obj, "parallel_sample_num", 1) == 1:
            # Send all requests
            if enable_colocated_batch_gen():
                self._send_block_request(BlockReqType.BLOCK)
            for i in range(batch_size):
                tmp_obj = obj[i]
                tokenized_obj = await self._tokenize_one_request(tmp_obj)
                self._send_one_request(tmp_obj, tokenized_obj, created_time)
                generators.append(self._wait_one_response(tmp_obj, request))
                rids.append(tmp_obj.rid)
            if enable_colocated_batch_gen():
                self._send_block_request(BlockReqType.UNBLOCK)
        else:
            # FIXME: When using batch and parallel_sample_num together, the perf is not optimal.
            if batch_size > 128:
                logger.warning(
                    "Sending a single large batch with parallel sampling (n > 1) has not been well optimized. "
                    "The performance might be better if you just duplicate the requests n times or use "
                    "many threads to send them one by one with parallel sampling (n > 1)."
                )

            # Tokenize all requests
            objs = [obj[i] for i in range(batch_size)]
            tokenized_objs = await asyncio.gather(
                *(self._tokenize_one_request(obj) for obj in objs)
            )

            # Cache the common prefix for parallel sampling
            for i in range(batch_size):
                tmp_obj = copy.copy(objs[i])
                tokenized_obj = copy.copy(tokenized_objs[i])
                tokenized_obj.rid = tmp_obj.regenerate_rid()
                tokenized_obj.sampling_params = copy.copy(tokenized_obj.sampling_params)
                tokenized_obj.sampling_params.max_new_tokens = 0
                tokenized_obj.stream = False
                self._send_one_request(tmp_obj, tokenized_obj, created_time)
                await self._wait_one_response(tmp_obj, request).__anext__()

            # Expand requests, assign new rids for them, and send them
            for i in range(batch_size):
                for _ in range(obj.parallel_sample_num):
                    tmp_obj = copy.copy(objs[i])
                    tokenized_obj = copy.copy(tokenized_objs[i])
                    tokenized_obj.rid = tmp_obj.regenerate_rid()
                    self._send_one_request(tmp_obj, tokenized_obj, created_time)
                    generators.append(self._wait_one_response(tmp_obj, request))
                    rids.append(tmp_obj.rid)

        # Wait for all requests
        is_stream = hasattr(obj, "stream") and obj.stream
        if not is_stream:
            outputs = await asyncio.gather(*(gen.__anext__() for gen in generators))
            yield outputs
        else:
            rid_to_index = {rid: i for i, rid in enumerate(rids)}
            task_map = {asyncio.create_task(gen.__anext__()): gen for gen in generators}
            while task_map:
                done, _ = await asyncio.wait(
                    task_map.keys(), return_when=asyncio.FIRST_COMPLETED
                )

                for task in done:
                    gen = task_map.pop(task)
                    try:
                        result = task.result()
                        result["index"] = rid_to_index[result["meta_info"]["id"]]
                        yield result
                        new_task = asyncio.create_task(gen.__anext__())
                        task_map[new_task] = gen
                    except StopAsyncIteration:
                        pass

    async def flush_cache(self) -> FlushCacheReqOutput:
        outputs = await self.flush_cache_communicator(FlushCacheReqInput())
        success = all(output.success for output in outputs)
        return FlushCacheReqOutput(success=success)

    def abort_request(self, rid: str):
        if rid not in self.rid_to_state:
            return
        del self.rid_to_state[rid]
        req = AbortReq(rid)
        self.send_to_scheduler.send_pyobj(req)

    async def start_profile(
        self,
        output_dir: Optional[str] = None,
        num_steps: Optional[int] = None,
        activities: Optional[List[str]] = None,
    ):
        req = ProfileReq(
            type=ProfileReqType.START_PROFILE,
            output_dir=output_dir,
            num_steps=num_steps,
            activities=activities,
        )
        result = (await self.start_profile_communicator(req))[0]
        if not result.success:
            raise RuntimeError(result.message)
        return result

    def stop_profile(self):
        req = ProfileReq(type=ProfileReqType.STOP_PROFILE)
        self.send_to_scheduler.send_pyobj(req)

    async def start_expert_distribution_record(self):
        await self.expert_distribution_communicator(ExpertDistributionReq.START_RECORD)

    async def stop_expert_distribution_record(self):
        await self.expert_distribution_communicator(ExpertDistributionReq.STOP_RECORD)

    async def dump_expert_distribution_record(self):
        raw_outputs: List[ExpertDistributionReqOutput] = (
            await self.expert_distribution_communicator(
                ExpertDistributionReq.DUMP_RECORD
            )
        )
        return expert_distribution.postprocess_dumps(
            [output.dump_output for output in raw_outputs],
            expert_location_metadata=self.expert_location_metadata,
        )

    async def eplb_rebalance(self, obj: EplbRebalanceReqInput):
        self.auto_create_handle_loop()
        await self.eplb_manager.rebalance(obj)

    async def eplb_save_expert_distribution(self):
        self.auto_create_handle_loop()
        await self.eplb_manager.save_expert_distribution()

    async def update_expert_location(self, obj: UpdateExpertLocationReqInput):
        self.auto_create_handle_loop()
        assert (
            self.server_args.ep_dispatch_algorithm is not None
        ), f"update_expert_location requires ep_dispatch_algorithm"

        old_expert_location_metadata = copy.deepcopy(self.expert_location_metadata)
        num_layers = old_expert_location_metadata.num_layers

        # pretty arbitrary choice; can optimize if bottleneck
        step = math.ceil(num_layers / 5)
        layer_id_lens = list(range(step, num_layers, step)) + [num_layers]

        for layer_id_end in layer_id_lens:
            logger.info(f"update_expert_location handling up to {layer_id_end}th layer")
            partial_expert_location_metadata = copy.deepcopy(
                old_expert_location_metadata
            )
            partial_expert_location_metadata.update(
                obj.expert_location_metadata,
                layer_id_start=0,
                layer_id_len=layer_id_end,
            )
            await self._update_expert_location_raw(
                expert_location_metadata=partial_expert_location_metadata,
            )

    async def _update_expert_location_raw(
        self, expert_location_metadata: ExpertLocationMetadata
    ):
        self.expert_location_metadata = None
        await self.update_expert_location_communicator(
            UpdateExpertLocationReqInput(
                expert_location_metadata=expert_location_metadata,
            )
        )
        self.expert_location_metadata = expert_location_metadata

    async def update_weights_from_disk(
        self,
        obj: UpdateWeightFromDiskReqInput,
        request: Optional[fastapi.Request] = None,
    ) -> Tuple[bool, str]:
        self.auto_create_handle_loop()

        # default the load format to the server_args
        if obj.load_format is None:
            obj.load_format = self.server_args.load_format
        logger.info("Start update_weights. Load format=%s", obj.load_format)

        if True:
            # Hold the lock if it is not async. This means that weight sync
            # cannot run while requests are in progress.
            async with self.model_update_lock.writer_lock:
                return await self._wait_for_model_update_from_disk(obj)

    async def _wait_for_model_update_from_disk(
        self, obj: UpdateWeightFromDiskReqInput
    ) -> Tuple[bool, str]:
        self.send_to_scheduler.send_pyobj(obj)
        self.model_update_result = asyncio.Future()
        if self.server_args.dp_size == 1:
            result = await self.model_update_result
            if result.success:
                self.served_model_name = obj.model_path
                self.server_args.model_path = obj.model_path
                self.server_args.load_format = obj.load_format
                self.model_path = obj.model_path
            return result.success, result.message, result.num_paused_requests
        else:  # self.server_args.dp_size > 1
            self.model_update_tmp = []
            result = await self.model_update_result

            all_success = all([r.success for r in result])
            if all_success is True:
                self.server_args.model_path = obj.model_path
                self.server_args.load_format = obj.load_format
                self.model_path = obj.model_path
            all_message = [r.message for r in result]
            all_message = " | ".join(all_message)
            all_paused_requests = [r.num_paused_requests for r in result]
            return all_success, all_message, all_paused_requests

    async def init_weights_update_group(
        self,
        obj: InitWeightsUpdateGroupReqInput,
        request: Optional[fastapi.Request] = None,
    ) -> Tuple[bool, str]:
        self.auto_create_handle_loop()
        assert (
            self.server_args.dp_size == 1
        ), "dp_size must be 1 for init parameter update group"
        result = (await self.init_weights_update_group_communicator(obj))[0]
        return result.success, result.message

    async def update_weights_from_distributed(
        self,
        obj: UpdateWeightsFromDistributedReqInput,
        request: Optional[fastapi.Request] = None,
    ) -> Tuple[bool, str]:
        self.auto_create_handle_loop()
        assert (
            self.server_args.dp_size == 1
        ), "dp_size must be for update weights from distributed"

        # This means that weight sync
        # cannot run while requests are in progress.
        async with self.model_update_lock.writer_lock:
            result = (await self.update_weights_from_distributed_communicator(obj))[0]
            return result.success, result.message

    async def update_weights_from_tensor(
        self,
        obj: UpdateWeightsFromTensorReqInput,
        request: Optional[fastapi.Request] = None,
    ) -> Tuple[bool, str]:
        self.auto_create_handle_loop()
        assert (
            self.server_args.dp_size == 1
        ), "dp_size must be 1 for update weights from distributed"

        # This means that weight sync
        # cannot run while requests are in progress.
        async with self.model_update_lock.writer_lock:
            result = (await self.update_weights_from_tensor_communicator(obj))[0]
            return result.success, result.message

    async def get_weights_by_name(
        self, obj: GetWeightsByNameReqInput, request: Optional[fastapi.Request] = None
    ):
        self.auto_create_handle_loop()
        results = await self.get_weights_by_name_communicator(obj)
        all_parameters = [r.parameter for r in results]
        if self.server_args.dp_size == 1:
            return all_parameters[0]
        else:
            return all_parameters

    async def release_memory_occupation(
        self,
        obj: ReleaseMemoryOccupationReqInput,
        request: Optional[fastapi.Request] = None,
    ):
        self.auto_create_handle_loop()
        await self.release_memory_occupation_communicator(obj)

    async def resume_memory_occupation(
        self,
        obj: ResumeMemoryOccupationReqInput,
        request: Optional[fastapi.Request] = None,
    ):
        self.auto_create_handle_loop()
        await self.resume_memory_occupation_communicator(obj)

    async def open_session(
        self, obj: OpenSessionReqInput, request: Optional[fastapi.Request] = None
    ):
        self.auto_create_handle_loop()

        if obj.session_id is None:
            obj.session_id = uuid.uuid4().hex
        elif obj.session_id in self.session_futures:
            return None

        self.send_to_scheduler.send_pyobj(obj)

        self.session_futures[obj.session_id] = asyncio.Future()
        session_id = await self.session_futures[obj.session_id]
        del self.session_futures[obj.session_id]
        return session_id

    async def close_session(
        self, obj: CloseSessionReqInput, request: Optional[fastapi.Request] = None
    ):
        await self.send_to_scheduler.send_pyobj(obj)

    async def get_internal_state(self) -> Dict[Any, Any]:
        req = GetInternalStateReq()
        res: List[GetInternalStateReqOutput] = (
            await self.get_internal_state_communicator(req)
        )
        return res[0].internal_state

    def get_log_request_metadata(self):
        max_length = None
        skip_names = None
        out_skip_names = None
        if self.log_requests:
            if self.log_requests_level == 0:
                max_length = 1 << 30
                skip_names = set(
                    [
                        "text",
                        "input_ids",
                        "input_embeds",
                        "image_data",
                        "audio_data",
                        "lora_path",
                    ]
                )
                out_skip_names = set(
                    [
                        "text",
                        "output_ids",
                    ]
                )
            elif self.log_requests_level == 1:
                max_length = 2048
            elif self.log_requests_level == 2:
                max_length = 1 << 30
            else:
                raise ValueError(
                    f"Invalid --log-requests-level: {self.log_requests_level=}"
                )
        return max_length, skip_names, out_skip_names

    def configure_logging(self, obj: ConfigureLoggingReq):
        if obj.log_requests is not None:
            self.log_requests = obj.log_requests
        if obj.log_requests_level is not None:
            self.log_requests_level = obj.log_requests_level
        if obj.dump_requests_folder is not None:
            self.dump_requests_folder = obj.dump_requests_folder
        if obj.dump_requests_threshold is not None:
            self.dump_requests_threshold = obj.dump_requests_threshold
        logging.info(f"Config logging: {obj=}")
        self.log_request_metadata = self.get_log_request_metadata()

    def create_abort_task(self, obj: GenerateReqInput):
        # Abort the request if the client is disconnected.
        async def abort_request():
            await asyncio.sleep(1)
            if obj.is_single:
                self.abort_request(obj.rid)
            else:
                for rid in obj.rid:
                    self.abort_request(rid)

        background_tasks = BackgroundTasks()
        background_tasks.add_task(abort_request)
        return background_tasks

    def auto_create_handle_loop(self):
        if self.no_create_loop:
            return

        self.no_create_loop = True
        loop = asyncio.get_event_loop()
        self.asyncio_tasks.add(
            loop.create_task(print_exception_wrapper(self.handle_loop))
        )

        # We cannot add signal handler when the tokenizer manager is not in
        # the main thread due to the CPython limitation.
        if threading.current_thread() is threading.main_thread():
            signal_handler = SignalHandler(self)
            loop.add_signal_handler(signal.SIGTERM, signal_handler.signal_handler)
        else:
            logger.warning(
                "Signal handler is not added because the tokenizer manager is "
                "not in the main thread. This disables graceful shutdown of the "
                "tokenizer manager when SIGTERM is received."
            )
        self.asyncio_tasks.add(
            loop.create_task(print_exception_wrapper(self.sigterm_watchdog))
        )

        if self.eplb_manager is not None:
            self.asyncio_tasks.add(
                loop.create_task(print_exception_wrapper(self.eplb_manager.handle_loop))
            )

    async def sigterm_watchdog(self):
        while not self.gracefully_exit:
            await asyncio.sleep(5)

        # Drain requests
        while True:
            remain_num_req = len(self.rid_to_state)
            logger.info(
                f"Gracefully exiting... remaining number of requests {remain_num_req}"
            )
            if remain_num_req > 0:
                await asyncio.sleep(5)
            else:
                break

        kill_process_tree(os.getpid(), include_parent=True)
        sys.exit(0)

    async def handle_loop(self):
        """The event loop that handles requests"""

        while True:
            recv_obj = await self.recv_from_detokenizer.recv_pyobj()
            self._result_dispatcher(recv_obj)
            self.last_receive_tstamp = time.time()

    def _handle_batch_output(
        self,
        recv_obj: Union[
            BatchStrOut, BatchEmbeddingOut, BatchMultimodalOut, BatchTokenIDOut
        ],
    ):
        for i, rid in enumerate(recv_obj.rids):
            state = self.rid_to_state.get(rid, None)
            if state is None:
                continue

            # Build meta_info and return value
            meta_info = {
                "id": rid,
                "finish_reason": recv_obj.finished_reasons[i],
                "prompt_tokens": recv_obj.prompt_tokens[i],
            }

            if getattr(state.obj, "return_logprob", False):
                self.convert_logprob_style(
                    meta_info,
                    state.obj.top_logprobs_num,
                    state.obj.token_ids_logprob,
                    state.obj.return_text_in_logprobs,
                    recv_obj,
                    i,
                )

            if not isinstance(recv_obj, BatchEmbeddingOut):
                meta_info.update(
                    {
                        "completion_tokens": recv_obj.completion_tokens[i],
                        "cached_tokens": recv_obj.cached_tokens[i],
                    }
                )

            if getattr(recv_obj, "output_hidden_states", None):
                meta_info["hidden_states"] = recv_obj.output_hidden_states[i]

            if isinstance(recv_obj, BatchStrOut):
                out_dict = {
                    "text": recv_obj.output_strs[i],
                    "meta_info": meta_info,
                }
            elif isinstance(recv_obj, BatchTokenIDOut):
                if self.server_args.stream_output and state.obj.stream:
                    output_token_ids = recv_obj.output_ids[i][
                        state.last_output_offset :
                    ]
                    state.last_output_offset = len(recv_obj.output_ids[i])
                else:
                    output_token_ids = recv_obj.output_ids[i]

                out_dict = {
                    "output_ids": output_token_ids,
                    "meta_info": meta_info,
                }
            elif isinstance(recv_obj, BatchMultimodalOut):
                raise NotImplementedError()
            else:
                assert isinstance(recv_obj, BatchEmbeddingOut)
                out_dict = {
                    "embedding": recv_obj.embeddings[i],
                    "meta_info": meta_info,
                }

            state.finished = recv_obj.finished_reasons[i] is not None
            if state.finished:
                if self.server_args.speculative_algorithm:
                    meta_info["spec_verify_ct"] = recv_obj.spec_verify_ct[i]
                state.finished_time = time.time()
                meta_info["e2e_latency"] = state.finished_time - state.created_time

            state.out_list.append(out_dict)
            state.event.set()

            # Log metrics and dump
            if self.enable_metrics and state.obj.log_metrics:
                self.collect_metrics(state, recv_obj, i)
            if self.dump_requests_folder and state.finished and state.obj.log_metrics:
                self.dump_requests(state, out_dict)

    def convert_logprob_style(
        self,
        meta_info: dict,
        top_logprobs_num: int,
        token_ids_logprob: List[int],
        return_text_in_logprobs: bool,
        recv_obj: BatchStrOut,
        recv_obj_index: int,
    ):
        meta_info["input_token_logprobs"] = self.detokenize_logprob_tokens(
            recv_obj.input_token_logprobs_val[recv_obj_index],
            recv_obj.input_token_logprobs_idx[recv_obj_index],
            return_text_in_logprobs,
        )
        meta_info["output_token_logprobs"] = self.detokenize_logprob_tokens(
            recv_obj.output_token_logprobs_val[recv_obj_index],
            recv_obj.output_token_logprobs_idx[recv_obj_index],
            return_text_in_logprobs,
        )

        if top_logprobs_num > 0:
            meta_info["input_top_logprobs"] = self.detokenize_top_logprobs_tokens(
                recv_obj.input_top_logprobs_val[recv_obj_index],
                recv_obj.input_top_logprobs_idx[recv_obj_index],
                return_text_in_logprobs,
            )
            meta_info["output_top_logprobs"] = self.detokenize_top_logprobs_tokens(
                recv_obj.output_top_logprobs_val[recv_obj_index],
                recv_obj.output_top_logprobs_idx[recv_obj_index],
                return_text_in_logprobs,
            )

        if token_ids_logprob is not None:
            meta_info["input_token_ids_logprobs"] = self.detokenize_top_logprobs_tokens(
                recv_obj.input_token_ids_logprobs_val[recv_obj_index],
                recv_obj.input_token_ids_logprobs_idx[recv_obj_index],
                return_text_in_logprobs,
            )
            meta_info["output_token_ids_logprobs"] = (
                self.detokenize_top_logprobs_tokens(
                    recv_obj.output_token_ids_logprobs_val[recv_obj_index],
                    recv_obj.output_token_ids_logprobs_idx[recv_obj_index],
                    return_text_in_logprobs,
                )
            )

    def detokenize_logprob_tokens(
        self,
        token_logprobs_val: List[float],
        token_logprobs_idx: List[int],
        decode_to_text: bool,
    ):
        if not decode_to_text:
            return [
                (logprob, token_id, None)
                for logprob, token_id in zip(token_logprobs_val, token_logprobs_idx)
            ]
        else:
            assert self.tokenizer is not None
            token_texts = self.tokenizer.batch_decode(token_logprobs_idx)
            return list(zip(token_logprobs_val, token_logprobs_idx, token_texts))

    def detokenize_top_logprobs_tokens(
        self,
        token_logprobs_val: List[float],
        token_logprobs_idx: List[int],
        decode_to_text: bool,
    ):
        # TODO: The current implementation only batches the detokenization for top-k tokens per single position.
        # We should batch all top-k tokens in all positions.
        ret = []
        for i in range(len(token_logprobs_val)):
            if token_logprobs_val[i]:
                ret.append(
                    self.detokenize_logprob_tokens(
                        token_logprobs_val[i], token_logprobs_idx[i], decode_to_text
                    )
                )
            else:
                ret.append(None)
        return ret

    def collect_metrics(self, state: ReqState, recv_obj: BatchStrOut, i: int):
        completion_tokens = (
            recv_obj.completion_tokens[i]
            if getattr(recv_obj, "completion_tokens", None)
            else 0
        )

        if state.first_token_time == 0.0:
            state.first_token_time = state.last_time = time.time()
            state.last_completion_tokens = completion_tokens
            self.metrics_collector.observe_time_to_first_token(
                state.first_token_time - state.created_time
            )
        else:
            num_new_tokens = completion_tokens - state.last_completion_tokens
            if num_new_tokens:
                new_time = time.time()
                interval = new_time - state.last_time
                self.metrics_collector.observe_inter_token_latency(
                    interval,
                    num_new_tokens,
                )
                state.last_time = new_time
                state.last_completion_tokens = completion_tokens

        if state.finished:
            self.metrics_collector.observe_one_finished_request(
                recv_obj.prompt_tokens[i],
                completion_tokens,
                recv_obj.cached_tokens[i],
                state.finished_time - state.created_time,
            )

    def dump_requests(self, state: ReqState, out_dict: dict):
        self.dump_request_list.append(
            (state.obj, out_dict, state.created_time, time.time())
        )

        if len(self.dump_request_list) >= self.dump_requests_threshold:
            filename = os.path.join(
                self.dump_requests_folder,
                datetime.now().strftime("%Y-%m-%d_%H-%M-%S") + ".pkl",
            )
            logger.info(f"Dump {len(self.dump_request_list)} requests to {filename}")

            to_dump = self.dump_request_list
            self.dump_request_list = []

            def background_task():
                os.makedirs(self.dump_requests_folder, exist_ok=True)
                with open(filename, "wb") as f:
                    pickle.dump(to_dump, f)

            # Schedule the task to run in the background without awaiting it
            asyncio.create_task(asyncio.to_thread(background_task))

    def _handle_open_session_req_output(self, recv_obj):
        self.session_futures[recv_obj.session_id].set_result(
            recv_obj.session_id if recv_obj.success else None
        )

    def _handle_update_weights_from_disk_req_output(self, recv_obj):
        if self.server_args.dp_size == 1:
            self.model_update_result.set_result(recv_obj)
        else:  # self.server_args.dp_size > 1
            self.model_update_tmp.append(recv_obj)
            # set future if the all results are recevied
            if len(self.model_update_tmp) == self.server_args.dp_size:
                self.model_update_result.set_result(self.model_update_tmp)


async def print_exception_wrapper(func):
    """
    Sometimes an asyncio function does not print exception.
    We do another wrapper to handle the exception.
    """
    try:
        await func()
    except Exception:
        traceback = get_exception_traceback()
        logger.error(f"TokenizerManager hit an exception: {traceback}")
        kill_process_tree(os.getpid(), include_parent=True)
        sys.exit(1)


class SignalHandler:
    def __init__(self, tokenizer_manager: TokenizerManager):
        self.tokenizer_manager = tokenizer_manager

    def signal_handler(self, signum=None, frame=None):
        logger.warning(
            f"SIGTERM received. {signum=} {frame=}. Draining requests and shutting down..."
        )
        self.tokenizer_manager.gracefully_exit = True


T = TypeVar("T")


class _Communicator(Generic[T]):
    """Note: The communicator now only run up to 1 in-flight request at any time."""

    def __init__(self, sender, fan_out: int):
        self._sender = sender
        self._fan_out = fan_out
        self._result_event: Optional[asyncio.Event] = None
        self._result_values: Optional[List[T]] = None
        self._ready_queue: Deque[asyncio.Future] = deque()

    async def __call__(self, obj):
        await self.call_send(obj)
        return await self.call_await()

    async def call_send(self, obj):
        ready_event = asyncio.Event()
        if self._result_event is not None or len(self._ready_queue) > 0:
            self._ready_queue.append(ready_event)
            await ready_event.wait()
            assert self._result_event is None
            assert self._result_values is None

        if obj:
            self._sender.send_pyobj(obj)

    async def call_await(self):
        self._result_event = asyncio.Event()
        self._result_values = []
        await self._result_event.wait()
        result_values = self._result_values
        self._result_event = self._result_values = None

        if len(self._ready_queue) > 0:
            self._ready_queue.popleft().set()

        return result_values

    def handle_recv(self, recv_obj: T):
        self._result_values.append(recv_obj)
        if len(self._result_values) == self._fan_out:
            self._result_event.set()<|MERGE_RESOLUTION|>--- conflicted
+++ resolved
@@ -174,9 +174,7 @@
         # Read model args
         self.model_path = server_args.model_path
         self.served_model_name = server_args.served_model_name
-<<<<<<< HEAD
-        self.model_config = ModelConfig.from_server_args(server_args)
-=======
+        # TODO re-apply ModelConfig PR
         self.model_config = ModelConfig(
             server_args.model_path,
             trust_remote_code=server_args.trust_remote_code,
@@ -188,7 +186,6 @@
             dtype=server_args.dtype,
             quantization=server_args.quantization,
         )
->>>>>>> a0fc5bc1
 
         self.is_generation = self.model_config.is_generation
         self.is_image_gen = self.model_config.is_image_gen
