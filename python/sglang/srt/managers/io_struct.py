--- conflicted
+++ resolved
@@ -755,20 +755,14 @@
 
 @dataclass
 class UpdateWeightsFromDistributedReqInput:
-<<<<<<< HEAD
     name: str
     dtype: str
     shape: List[int]
-    rids: Optional[Union[List[str], str]] = None
-=======
-    names: List[str]
-    dtypes: List[str]
-    shapes: List[List[int]]
     # The group name
     group_name: str = "weight_update_group"
     # Whether to flush the cache after updating weights
     flush_cache: bool = True
->>>>>>> b044400d
+    rids: Optional[Union[List[str], str]] = None
 
 
 @dataclass
